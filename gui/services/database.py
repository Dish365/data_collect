import sqlite3
import json
from datetime import datetime
from pathlib import Path
from kivy.utils import platform

class DatabaseService:
    def __init__(self):
        if platform == 'android':
            from android.storage import app_storage_path
            self.db_path = Path(app_storage_path()) / 'research_data.db'
        else:
            self.db_path = Path.home() / 'research_data.db'
        
        # The main connection is not established here for threading safety.
        self.conn = None

    def get_db_connection(self):
        """Creates and returns a new database connection for the calling thread."""
        conn = sqlite3.connect(str(self.db_path))
        conn.row_factory = sqlite3.Row
        return conn
        
    def init_database(self):
        """Initialize SQLite database with schema using a temporary connection."""
        conn = self.get_db_connection()
        cursor = conn.cursor()
        
        # Projects table - add user_id for isolation
        cursor.execute('''
            CREATE TABLE IF NOT EXISTS projects (
                id TEXT PRIMARY KEY,
                name TEXT NOT NULL,
                description TEXT,
                created_by TEXT NOT NULL,
                user_id TEXT,
                created_at TIMESTAMP DEFAULT CURRENT_TIMESTAMP,
                updated_at TIMESTAMP DEFAULT CURRENT_TIMESTAMP,
                sync_status TEXT DEFAULT 'pending',
                cloud_id TEXT
            )
        ''')
        
        # Questions table - add user_id for isolation
        cursor.execute('''
            CREATE TABLE IF NOT EXISTS questions (
                id TEXT PRIMARY KEY,
                project_id TEXT REFERENCES projects(id),
                question_text TEXT NOT NULL,
                question_type TEXT NOT NULL,
                options TEXT,
                validation_rules TEXT,
                order_index INTEGER,
                user_id TEXT,
                created_at TIMESTAMP DEFAULT CURRENT_TIMESTAMP,
                sync_status TEXT DEFAULT 'pending'
            )
        ''')
        
        # Responses table - add user_id for isolation
        cursor.execute('''
            CREATE TABLE IF NOT EXISTS responses (
                id TEXT PRIMARY KEY,
                project_id TEXT REFERENCES projects(id),
                question_id TEXT REFERENCES questions(id),
                respondent_id TEXT,
                response_value TEXT,
                response_metadata TEXT,
                collected_by TEXT,
                user_id TEXT,
                collected_at TIMESTAMP DEFAULT CURRENT_TIMESTAMP,
                sync_status TEXT DEFAULT 'pending'
            )
        ''')
        
        # Sync queue table - add user_id for isolation
        cursor.execute('''
            CREATE TABLE IF NOT EXISTS sync_queue (
                id INTEGER PRIMARY KEY AUTOINCREMENT,
                table_name TEXT NOT NULL,
                record_id TEXT NOT NULL,
                operation TEXT NOT NULL,
                data TEXT,
                user_id TEXT,
                created_at TIMESTAMP DEFAULT CURRENT_TIMESTAMP,
                attempts INTEGER DEFAULT 0,
                last_attempt TIMESTAMP,
                status TEXT DEFAULT 'pending'
            )
        ''')
        
        conn.commit()
        conn.close()
        
        # Run migration to ensure backward compatibility
        self.migrate_existing_data()
        
        # Now create indexes after migration
        conn = self.get_db_connection()
        cursor = conn.cursor()
        try:
            # Add indexes for better performance with user filtering
            cursor.execute('CREATE INDEX IF NOT EXISTS idx_projects_user_id ON projects(user_id)')
            cursor.execute('CREATE INDEX IF NOT EXISTS idx_questions_user_id ON questions(user_id)')
            cursor.execute('CREATE INDEX IF NOT EXISTS idx_responses_user_id ON responses(user_id)')
            cursor.execute('CREATE INDEX IF NOT EXISTS idx_sync_queue_user_id ON sync_queue(user_id)')
            conn.commit()
        except Exception as e:
            print(f"Warning: Could not create indexes: {e}")
        finally:
            conn.close()
    
    def clear_user_data(self, user_id):
        """Clears all data for a specific user from the database."""
        conn = self.get_db_connection()
        try:
            cursor = conn.cursor()
            # Clear in order to respect foreign key constraints
            cursor.execute('DELETE FROM responses WHERE user_id = ?', (user_id,))
            cursor.execute('DELETE FROM questions WHERE user_id = ?', (user_id,))
            cursor.execute('DELETE FROM projects WHERE user_id = ?', (user_id,))
            cursor.execute('DELETE FROM sync_queue WHERE user_id = ?', (user_id,))
            conn.commit()
            print(f"Cleared all data for user {user_id}")
        except Exception as e:
            print(f"Error clearing user data: {e}")
        finally:
            conn.close()
    
    def clear_sync_queue(self):
        """Clears all entries from the sync_queue table."""
        conn = self.get_db_connection()
        try:
            cursor = conn.cursor()
            cursor.execute('DELETE FROM sync_queue')
            conn.commit()
            print("Sync queue cleared.")
        except Exception as e:
            print(f"Error clearing sync queue: {e}")
        finally:
            conn.close()

    def close(self):
        # This method is no longer necessary for a shared connection.
        pass

    def migrate_existing_data(self):
        """Migrate existing data to include user_id fields for backward compatibility and create indexes."""
        conn = self.get_db_connection()
        try:
            cursor = conn.cursor()
            
<<<<<<< HEAD
            # Check if user_id column exists in projects table
            cursor.execute("PRAGMA table_info(projects)")
            columns = [col[1] for col in cursor.fetchall()]
            
            if 'user_id' not in columns:
                print("Migrating projects table...")
                cursor.execute("ALTER TABLE projects ADD COLUMN user_id TEXT")
                cursor.execute("UPDATE projects SET user_id = 'unknown' WHERE user_id IS NULL")
            
            # Check if user_id column exists in questions table
            cursor.execute("PRAGMA table_info(questions)")
            columns = [col[1] for col in cursor.fetchall()]
            
            if 'user_id' not in columns:
                print("Migrating questions table...")
                cursor.execute("ALTER TABLE questions ADD COLUMN user_id TEXT")
                cursor.execute("UPDATE questions SET user_id = 'unknown' WHERE user_id IS NULL")
            
            # Check if user_id column exists in responses table
            cursor.execute("PRAGMA table_info(responses)")
            columns = [col[1] for col in cursor.fetchall()]
            
            if 'user_id' not in columns:
                print("Migrating responses table...")
                cursor.execute("ALTER TABLE responses ADD COLUMN user_id TEXT")
                cursor.execute("UPDATE responses SET user_id = 'unknown' WHERE user_id IS NULL")
=======
            # Check if projects table exists
            cursor.execute("SELECT name FROM sqlite_master WHERE type='table' AND name='projects'")
            if cursor.fetchone():
                # Check if user_id column exists in projects table
                cursor.execute("PRAGMA table_info(projects)")
                columns = [col[1] for col in cursor.fetchall()]
                
                if 'user_id' not in columns:
                    print("Migrating projects table...")
                    cursor.execute("ALTER TABLE projects ADD COLUMN user_id TEXT")
                    # For existing projects, we'll set user_id to 'unknown' since we can't determine the original user
                    cursor.execute("UPDATE projects SET user_id = 'unknown' WHERE user_id IS NULL")
>>>>>>> 28e0cada
            
            # Check if questions table exists
            cursor.execute("SELECT name FROM sqlite_master WHERE type='table' AND name='questions'")
            if cursor.fetchone():
                # Check if user_id column exists in questions table
                cursor.execute("PRAGMA table_info(questions)")
                columns = [col[1] for col in cursor.fetchall()]
                
                if 'user_id' not in columns:
                    print("Migrating questions table...")
                    cursor.execute("ALTER TABLE questions ADD COLUMN user_id TEXT")
                    cursor.execute("UPDATE questions SET user_id = 'unknown' WHERE user_id IS NULL")
            
            # Check if responses table exists
            cursor.execute("SELECT name FROM sqlite_master WHERE type='table' AND name='responses'")
            if cursor.fetchone():
                # Check if user_id column exists in responses table
                cursor.execute("PRAGMA table_info(responses)")
                columns = [col[1] for col in cursor.fetchall()]
                
                if 'user_id' not in columns:
                    print("Migrating responses table...")
                    cursor.execute("ALTER TABLE responses ADD COLUMN user_id TEXT")
                    cursor.execute("UPDATE responses SET user_id = 'unknown' WHERE user_id IS NULL")
            
<<<<<<< HEAD
            # Create indexes if they don't exist (now that columns exist)
            cursor.execute("CREATE INDEX IF NOT EXISTS idx_projects_user_id ON projects(user_id)")
            cursor.execute("CREATE INDEX IF NOT EXISTS idx_questions_user_id ON questions(user_id)")
            cursor.execute("CREATE INDEX IF NOT EXISTS idx_responses_user_id ON responses(user_id)")
            cursor.execute("CREATE INDEX IF NOT EXISTS idx_sync_queue_user_id ON sync_queue(user_id)")
=======
            # Check if sync_queue table exists
            cursor.execute("SELECT name FROM sqlite_master WHERE type='table' AND name='sync_queue'")
            if cursor.fetchone():
                # Check if user_id column exists in sync_queue table
                cursor.execute("PRAGMA table_info(sync_queue)")
                columns = [col[1] for col in cursor.fetchall()]
                
                if 'user_id' not in columns:
                    print("Migrating sync_queue table...")
                    cursor.execute("ALTER TABLE sync_queue ADD COLUMN user_id TEXT")
                    cursor.execute("UPDATE sync_queue SET user_id = 'unknown' WHERE user_id IS NULL")
>>>>>>> 28e0cada
            
            conn.commit()
            print("Database migration completed successfully!")
            
        except Exception as e:
            print(f"Error during migration: {e}")
            # If migration fails, we'll continue anyway
        finally:
            conn.close()<|MERGE_RESOLUTION|>--- conflicted
+++ resolved
@@ -33,7 +33,7 @@
                 name TEXT NOT NULL,
                 description TEXT,
                 created_by TEXT NOT NULL,
-                user_id TEXT,
+                user_id TEXT NOT NULL,
                 created_at TIMESTAMP DEFAULT CURRENT_TIMESTAMP,
                 updated_at TIMESTAMP DEFAULT CURRENT_TIMESTAMP,
                 sync_status TEXT DEFAULT 'pending',
@@ -51,7 +51,7 @@
                 options TEXT,
                 validation_rules TEXT,
                 order_index INTEGER,
-                user_id TEXT,
+                user_id TEXT NOT NULL,
                 created_at TIMESTAMP DEFAULT CURRENT_TIMESTAMP,
                 sync_status TEXT DEFAULT 'pending'
             )
@@ -67,7 +67,7 @@
                 response_value TEXT,
                 response_metadata TEXT,
                 collected_by TEXT,
-                user_id TEXT,
+                user_id TEXT NOT NULL,
                 collected_at TIMESTAMP DEFAULT CURRENT_TIMESTAMP,
                 sync_status TEXT DEFAULT 'pending'
             )
@@ -81,7 +81,7 @@
                 record_id TEXT NOT NULL,
                 operation TEXT NOT NULL,
                 data TEXT,
-                user_id TEXT,
+                user_id TEXT NOT NULL,
                 created_at TIMESTAMP DEFAULT CURRENT_TIMESTAMP,
                 attempts INTEGER DEFAULT 0,
                 last_attempt TIMESTAMP,
@@ -145,39 +145,11 @@
         pass
 
     def migrate_existing_data(self):
-        """Migrate existing data to include user_id fields for backward compatibility and create indexes."""
+        """Migrate existing data to include user_id fields for backward compatibility."""
         conn = self.get_db_connection()
         try:
             cursor = conn.cursor()
             
-<<<<<<< HEAD
-            # Check if user_id column exists in projects table
-            cursor.execute("PRAGMA table_info(projects)")
-            columns = [col[1] for col in cursor.fetchall()]
-            
-            if 'user_id' not in columns:
-                print("Migrating projects table...")
-                cursor.execute("ALTER TABLE projects ADD COLUMN user_id TEXT")
-                cursor.execute("UPDATE projects SET user_id = 'unknown' WHERE user_id IS NULL")
-            
-            # Check if user_id column exists in questions table
-            cursor.execute("PRAGMA table_info(questions)")
-            columns = [col[1] for col in cursor.fetchall()]
-            
-            if 'user_id' not in columns:
-                print("Migrating questions table...")
-                cursor.execute("ALTER TABLE questions ADD COLUMN user_id TEXT")
-                cursor.execute("UPDATE questions SET user_id = 'unknown' WHERE user_id IS NULL")
-            
-            # Check if user_id column exists in responses table
-            cursor.execute("PRAGMA table_info(responses)")
-            columns = [col[1] for col in cursor.fetchall()]
-            
-            if 'user_id' not in columns:
-                print("Migrating responses table...")
-                cursor.execute("ALTER TABLE responses ADD COLUMN user_id TEXT")
-                cursor.execute("UPDATE responses SET user_id = 'unknown' WHERE user_id IS NULL")
-=======
             # Check if projects table exists
             cursor.execute("SELECT name FROM sqlite_master WHERE type='table' AND name='projects'")
             if cursor.fetchone():
@@ -190,7 +162,6 @@
                     cursor.execute("ALTER TABLE projects ADD COLUMN user_id TEXT")
                     # For existing projects, we'll set user_id to 'unknown' since we can't determine the original user
                     cursor.execute("UPDATE projects SET user_id = 'unknown' WHERE user_id IS NULL")
->>>>>>> 28e0cada
             
             # Check if questions table exists
             cursor.execute("SELECT name FROM sqlite_master WHERE type='table' AND name='questions'")
@@ -216,13 +187,6 @@
                     cursor.execute("ALTER TABLE responses ADD COLUMN user_id TEXT")
                     cursor.execute("UPDATE responses SET user_id = 'unknown' WHERE user_id IS NULL")
             
-<<<<<<< HEAD
-            # Create indexes if they don't exist (now that columns exist)
-            cursor.execute("CREATE INDEX IF NOT EXISTS idx_projects_user_id ON projects(user_id)")
-            cursor.execute("CREATE INDEX IF NOT EXISTS idx_questions_user_id ON questions(user_id)")
-            cursor.execute("CREATE INDEX IF NOT EXISTS idx_responses_user_id ON responses(user_id)")
-            cursor.execute("CREATE INDEX IF NOT EXISTS idx_sync_queue_user_id ON sync_queue(user_id)")
-=======
             # Check if sync_queue table exists
             cursor.execute("SELECT name FROM sqlite_master WHERE type='table' AND name='sync_queue'")
             if cursor.fetchone():
@@ -234,7 +198,6 @@
                     print("Migrating sync_queue table...")
                     cursor.execute("ALTER TABLE sync_queue ADD COLUMN user_id TEXT")
                     cursor.execute("UPDATE sync_queue SET user_id = 'unknown' WHERE user_id IS NULL")
->>>>>>> 28e0cada
             
             conn.commit()
             print("Database migration completed successfully!")
