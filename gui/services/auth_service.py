--- conflicted
+++ resolved
@@ -7,11 +7,7 @@
 class AuthService:
     def __init__(self):
         self.store = JsonStore('auth.json')
-<<<<<<< HEAD
-        self.base_url = 'http://localhost:8000/api'  # Fixed: auth endpoints are at /api/auth/
-=======
-        self.base_url = 'http://127.0.0.1:8000'  # Updated to match API guide
->>>>>>> 421f63af
+        self.base_url = 'http://localhost:8000/api/v1'  # Change this to your backend URL
         self.token = None
         self.user_data = None
     
